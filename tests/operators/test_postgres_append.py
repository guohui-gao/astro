--- conflicted
+++ resolved
@@ -31,11 +31,8 @@
 import unittest.mock
 
 import pandas as pd
-<<<<<<< HEAD
 from airflow.executors.debug_executor import DebugExecutor
-=======
 import pytest
->>>>>>> a02b13bc
 from airflow.models import DAG, DagRun
 from airflow.models import TaskInstance as TI
 from airflow.providers.postgres.hooks.postgres import PostgresHook
